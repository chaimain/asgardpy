--- conflicted
+++ resolved
@@ -667,11 +667,6 @@
         else:
             name = f"{self.config_3d_dataset.name}"
 
-        if key_name != "":
-            dataset_name = f"{self.config_3d_dataset.name}_{key_name}"
-        else:
-            dataset_name = f"{self.config_3d_dataset.name}"
-
         dataset = MapDataset(
             counts=self.events["counts_map"],
             gti=self.events["gti"],
@@ -679,11 +674,7 @@
             psf=self.irfs["psf"],
             edisp=edisp,
             mask_safe=mask_safe,
-<<<<<<< HEAD
-            name=dataset_name,
-=======
             name=name,
->>>>>>> a223f11f
         )
 
         return dataset