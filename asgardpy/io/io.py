"""
Basic classes defining Input Config for DL3 files and some functions to
retrieve the DL3 files information.

Currently supporting files following enrico/fermipy for Fermi-LAT data for 3D
Dataset and DL3 files that follow GADF v0.3 and can be directly read by Gammapy,
for 1D Dataset.
"""

import logging
from pathlib import Path

from asgardpy.data.base import BaseConfig, PathType

__all__ = ["InputFilePatterns", "InputConfig", "DL3Files"]

EXPECTED_DL3_RANGE = ["gadf-dl3", "lat", "lat-aux"]

glob_dict_std = {
    "events": "*events.fits*",
    "edisp": "*DRM.fits*",
    "exposure": "*BinnedMap.fits*",
    "xml_model": "*out.xml",
    "psf": "*psf.fits*",
    "diffuse": "gll_iem_v*.fits*",
    "iso": "iso_P8R3_SOURCE_V*_*.txt",
    "dl3": "dl3*fits",
}


# Basic Components for the Input Config
class InputFilePatterns(BaseConfig):
    events: str = "*events.fits*"
    edisp: str = "*DRM.fits*"
    exposure: str = "*BinnedMap.fits*"
    xml_model: str = "*out.xml"
    psf: str = "*psf.fits*"

    dl3: str = "dl3*fits"

    gal_diffuse: str = "gll_iem_v*.fits*"
    iso_diffuse: str = "iso_P8R3_SOURCE_V*_*.txt"


class InputConfig(BaseConfig):
    type: str = "type"
    input_dir: PathType = PathType(".")
    glob_pattern: dict = {}


# Main Classes for I/O
class DL3Files:
    """
    A general class to retrieve information from given DL3 files, along with
    other auxillary files for neighbouring sources, if provided.
    """

    def __init__(self, dir_dict, file_list, log=None):
        if not log:
            self._set_logging()
        else:
            self.log = log

        if Path(dir_dict.input_dir).exists():
            self.dl3_path = Path(dir_dict.input_dir)
        else:
            self.log.error(f"{dir_dict.input_dir} is not a valid file location")

        self.dl3_type = dir_dict.type
        self._check_dl3_type()

        glob_dict = dir_dict.glob_pattern
        if glob_dict is None:
            self.glob_dict = glob_dict_std
        else:
            self.glob_dict = glob_dict

        self.events_files = None
        self.edrm_files = None
        self.xml_files = None
        self.expmap_files = None
        self.psf_files = None
        self.gal_diff_files = None
        self.iso_diff_files = None

        self.xml_f = None
        self.gal_diff_f = None

    def _set_logging(self):
        self.log = logging.getLogger(__name__)
        self.log.setLevel(logging.INFO)

    def _check_dl3_type(self):
        if self.dl3_type.lower() not in EXPECTED_DL3_RANGE:
            self.log.error(f"{self.dl3_type} is not in the expected range for DL3 files")

    def prepare_lat_files(self, key, file_list):
        """
        Prepare a list of LAT files following a particular key. If there are no
        distinct key types of files, the value is None.
        """
        # Try to combine LAT and LAT-AUX files
        self.list_dl3_files()
        file_list = self.select_unique_files(key, file_list)

        return file_list

    def list_dl3_files(self):
        """
        From a given DL3 files path, categorize the different types of DL3
        files, to be used for further analysis.

        The dl3_type of 'gadf-dl3' is used for all GADF v0.3 following DL3
        files that can be directly read by Gammapy, for 1D Datasets.
        """
        if self.dl3_type.lower() in ["lat"]:
            self.events_files = sorted(list(self.dl3_path.glob(self.glob_dict["events"])))
            self.edrm_files = sorted(list(self.dl3_path.glob(self.glob_dict["edisp"])))
            self.xml_files = sorted(list(self.dl3_path.glob(self.glob_dict["xml_model"])))
            self.expmap_files = sorted(list(self.dl3_path.glob(self.glob_dict["exposure"])))
            self.psf_files = sorted(list(self.dl3_path.glob(self.glob_dict["psf"])))

        if self.dl3_type.lower() in ["lat-aux"]:
            self.gal_diff_files = sorted(list(self.dl3_path.glob(self.glob_dict["gal_diffuse"])))
            self.iso_diff_files = sorted(list(self.dl3_path.glob(self.glob_dict["iso_diffuse"])))

        if self.dl3_type.lower() in ["gadf-dl3"]:
            self.events_files = sorted(list(self.dl3_path.glob(self.glob_dict["dl3"])))

    def select_unique_files(self, key, file_list):
        """
        Select Unique files from all of the provided LAT files, as per the
        given key. If there are no distinct key types of files, the value is None.
        """
        # Have to make more checks or add conditions on selecting only select
        # files instead from the glob-searched lists.
        if self.dl3_type.lower() in ["lat"]:
            var_list = [
                "events_files",
                "edrm_files",
                "expmap_files",
                "psf_files",
            ]
            file_list["xml_file"] = self.xml_files[0]

<<<<<<< HEAD
        if self.dl3_type.lower() in ["lat-aux"]:
            if "0" not in key:  # For fermipy files, the diffuse files are already unique
                var_list = [
                    "iso_diff_files",
                ]
=======
        if self.dl3_type.lower() == "lat-aux":
            var_list = []
            if key:
                if "0" not in key:  # For fermipy files, the diffuse files are already unique
                    var_list = [
                        "iso_diff_files",
                    ]
            if isinstance(self.iso_diff_files, list):
                self.iso_gal_f = self.iso_diff_files[0]
>>>>>>> a223f11f
            else:
                self.iso_gal_f = self.iso_diff_files
            file_list["iso_diff_file"] = self.iso_gal_f

            if isinstance(self.gal_diff_files, list):
                self.diff_gal_f = self.gal_diff_files[0]
            else:
                self.diff_gal_f = self.gal_diff_files
            file_list["gal_diff_file"] = self.diff_gal_f

        if len(var_list) > 0:
            for _v in var_list:
                try:
                    filtered = [K for K in getattr(self, _v) if key in str(K.name)]
                    assert len(filtered) == 1
                except TypeError:
                    self.log.info("No distinct key provided")
                    setattr(self, _v.replace("_files", "_f"), getattr(self, _v)[0])
                else:
                    self.log.info(
                        f"Variable self.{_v} does not contain one element after filtering by {key}"
                    )
                    setattr(self, _v.replace("_files", "_f"), filtered[0])
                file_list[_v.replace("files", "file")] = getattr(self, _v.replace("_files", "_f"))

        return file_list<|MERGE_RESOLUTION|>--- conflicted
+++ resolved
@@ -143,13 +143,6 @@
             ]
             file_list["xml_file"] = self.xml_files[0]
 
-<<<<<<< HEAD
-        if self.dl3_type.lower() in ["lat-aux"]:
-            if "0" not in key:  # For fermipy files, the diffuse files are already unique
-                var_list = [
-                    "iso_diff_files",
-                ]
-=======
         if self.dl3_type.lower() == "lat-aux":
             var_list = []
             if key:
@@ -159,7 +152,6 @@
                     ]
             if isinstance(self.iso_diff_files, list):
                 self.iso_gal_f = self.iso_diff_files[0]
->>>>>>> a223f11f
             else:
                 self.iso_gal_f = self.iso_diff_files
             file_list["iso_diff_file"] = self.iso_gal_f
