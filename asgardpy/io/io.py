"""
Basic classes defining Input Config for DL3 files and some functions to
retrieve the DL3 files information.

Currently supporting files following enrico/fermipy for Fermi-LAT data for 3D
Dataset and DL3 files that follow GADF v0.3 and can be directly read by Gammapy,
for 1D Dataset.
"""

import logging
from pathlib import Path

from asgardpy.data.base import BaseConfig, PathType

__all__ = ["InputFilePatterns", "InputConfig", "DL3Files"]

EXPECTED_DL3_RANGE = ["gadf-dl3", "lat", "lat-aux"]

glob_dict_std = {
    "events": "*events.fits*",
    "edisp": "*DRM.fits*",
    "exposure": "*BinnedMap.fits*",
    "xml_model": "*out.xml",
    "psf": "*psf.fits*",
    "diffuse": "gll_iem_v*.fits*",
    "iso": "iso_P8R3_SOURCE_V*_*.txt",
    "dl3": "dl3*fits",
}


# Basic Components for the Input Config
class InputFilePatterns(BaseConfig):
    events: str = "*events.fits*"
    edisp: str = "*DRM.fits*"
    exposure: str = "*BinnedMap.fits*"
    xml_model: str = "*out.xml"
    psf: str = "*psf.fits*"

    dl3: str = "dl3*fits"

    gal_diffuse: str = "gll_iem_v*.fits*"
    iso_diffuse: str = "iso_P8R3_SOURCE_V*_*.txt"


class InputConfig(BaseConfig):
    type: str = "type"
    input_dir: PathType = PathType(".")
    glob_pattern: dict = {}


# Main Classes for I/O
class DL3Files:
    """
    A general class to retrieve information from given DL3 files, along with
    other auxillary files for neighbouring sources, if provided.
    """

    def __init__(self, dir_dict, file_list, log=None):
        if not log:
            self._set_logging()
        else:
            self.log = log

        if Path(dir_dict.input_dir).exists():
            self.dl3_path = Path(dir_dict.input_dir)
        else:
            self.log.error(f"{dir_dict.input_dir} is not a valid file location")

        self.dl3_type = dir_dict.type
        self._check_dl3_type()

        glob_dict = dir_dict.glob_pattern
        if glob_dict is None:
            self.glob_dict = glob_dict_std
        else:
            self.glob_dict = glob_dict

        self.events_files = None
        self.edrm_files = None
        self.xml_files = None
        self.expmap_files = None
        self.psf_files = None
        self.gal_diff_files = None
        self.iso_diff_files = None

        self.xml_f = None
        self.gal_diff_f = None

    def _set_logging(self):
        self.log = logging.getLogger(__name__)
        self.log.setLevel(logging.INFO)

    def _check_dl3_type(self):
        if self.dl3_type.lower() not in EXPECTED_DL3_RANGE:
            self.log.error(f"{self.dl3_type} is not in the expected range for DL3 files")

    def prepare_lat_files(self, key, file_list):
        """
        Prepare a list of LAT files following a particular key. If there are no
        distinct key types of files, the value is None.
        """
        # Try to combine LAT and LAT-AUX files
        self.list_dl3_files()
        file_list = self.select_unique_files(key, file_list)

        return file_list

    def list_dl3_files(self):
        """
        From a given DL3 files path, categorize the different types of DL3
        files, to be used for further analysis.

        The dl3_type of 'gadf-dl3' is used for all GADF v0.3 following DL3
        files that can be directly read by Gammapy, for 1D Datasets.
        """
        if self.dl3_type.lower() in ["lat"]:
            self.events_files = sorted(list(self.dl3_path.glob(self.glob_dict["events"])))
            self.edrm_files = sorted(list(self.dl3_path.glob(self.glob_dict["edisp"])))
            self.xml_files = sorted(list(self.dl3_path.glob(self.glob_dict["xml_model"])))
            self.expmap_files = sorted(list(self.dl3_path.glob(self.glob_dict["exposure"])))
            self.psf_files = sorted(list(self.dl3_path.glob(self.glob_dict["psf"])))

        if self.dl3_type.lower() in ["lat-aux"]:
            self.gal_diff_files = sorted(list(self.dl3_path.glob(self.glob_dict["gal_diffuse"])))
            self.iso_diff_files = sorted(list(self.dl3_path.glob(self.glob_dict["iso_diffuse"])))

        if self.dl3_type.lower() in ["gadf-dl3"]:
            self.events_files = sorted(list(self.dl3_path.glob(self.glob_dict["dl3"])))

    def select_unique_files(self, key, file_list):
        """
        Select Unique files from all of the provided LAT files, as per the
        given key. If there are no distinct key types of files, the value is None.
        """
        # Have to make more checks or add conditions on selecting only select
        # files instead from the glob-searched lists.
        if self.dl3_type.lower() in ["lat"]:
            var_list = [
                "events_files",
                "edrm_files",
                "expmap_files",
                "psf_files",
            ]
            file_list["xml_file"] = self.xml_files[0]

        if self.dl3_type.lower() == "lat-aux":
            var_list = []
            if key:
                if "0" not in key:  # For fermipy files, the diffuse files are already unique
                    var_list = [
                        "iso_diff_files",
                    ]
            if isinstance(self.iso_diff_files, list):
                self.iso_gal_f = self.iso_diff_files[0]
            else:
                self.iso_gal_f = self.iso_diff_files
            file_list["iso_diff_file"] = self.iso_gal_f

            if isinstance(self.gal_diff_files, list):
                self.diff_gal_f = self.gal_diff_files[0]
            else:
                self.diff_gal_f = self.gal_diff_files
            file_list["gal_diff_file"] = self.diff_gal_f

        if len(var_list) > 0:
            for _v in var_list:
                try:
                    filtered = [K for K in getattr(self, _v) if key in str(K.name)]
                    assert len(filtered) == 1
                except TypeError:
<<<<<<< HEAD
                    self.log.info("No distinct key provided")
                    setattr(self, _v.replace("_files", "_f"), getattr(self, _v)[0])
                else:
                    self.log.info(
=======
                    self.log.info("No distinct key provided, selecting the first file in the list")
                    setattr(self, _v.replace("_files", "_f"), getattr(self, _v)[0])
                except Exception:
                    self.log.error(
>>>>>>> 8ed8049f
                        f"Variable self.{_v} does not contain one element after filtering by {key}"
                    )
                else:
                    self.log.info(f"Selecting the file with name containing {key}")
                    setattr(self, _v.replace("_files", "_f"), filtered[0])
                file_list[_v.replace("files", "file")] = getattr(self, _v.replace("_files", "_f"))

        return file_list<|MERGE_RESOLUTION|>--- conflicted
+++ resolved
@@ -168,17 +168,10 @@
                     filtered = [K for K in getattr(self, _v) if key in str(K.name)]
                     assert len(filtered) == 1
                 except TypeError:
-<<<<<<< HEAD
-                    self.log.info("No distinct key provided")
-                    setattr(self, _v.replace("_files", "_f"), getattr(self, _v)[0])
-                else:
-                    self.log.info(
-=======
                     self.log.info("No distinct key provided, selecting the first file in the list")
                     setattr(self, _v.replace("_files", "_f"), getattr(self, _v)[0])
                 except Exception:
                     self.log.error(
->>>>>>> 8ed8049f
                         f"Variable self.{_v} does not contain one element after filtering by {key}"
                     )
                 else:
