--- conflicted
+++ resolved
@@ -164,174 +164,4 @@
             self.iso_files = sorted(list(self.dl3_path.glob(self.glob_dict["iso"])))
 
         if self.dl3_type.lower() == "lst-1":
-<<<<<<< HEAD
-            self.event_files = sorted(list(self.dl3_path.glob(self.glob_dict["dl3"])))
-            # self.log.info(f"The list of DL3 files for LST-1 selected: {self.event_files}")
-
-    def get_lat_spectra_results(self):
-        """
-        From the given DL3 files path for LAT files, get the files for the
-        spectrum, to be used for further analysis.
-        """
-        self.lat_bute_file = []
-        self.lat_ebin_file = []
-        ## Name generalization for +fermipy files
-        if self.dl3_type.lower() == "lat":
-            self.lat_spectra = self.dl3_path.glob(self.glob_dict["spectrum"])
-            self.lat_bute_file = [
-                K
-                for K in self.lat_spectra
-                if "cov" not in K and "Ebin" not in K and "ResData" not in K and "fitpars" not in K
-            ]
-            self.lat_ebin_file = [K for K in self.lat_spectra if "cov" not in K and "Ebin" in K]
-
-
-class DL4Files:
-    """
-    Base class to read and write DL4/5 products like the Datasets, SED, LC and the
-    final Fitted Model to common file formats.
-    """
-
-    def __init__(self, dl4_path, model, flux_points):
-        if Path(dl4_path).exists():
-            self.dl4_path = Path(dl4_path)
-        else:
-            self.log.error(f"{dl4_path} does not exist")
-
-        # Check the object type and take apprpriate measures
-        self.model = Models(model)
-        self.flux_points = flux_points
-
-        self.flux_from_file = None
-        self.model_from_file = None
-        self.flux_points_dataset = None
-
-        self._set_logging()
-
-    def _set_logging(self):
-        self.log = logging.getLogger(__name__)
-        self.log.setLevel(logging.INFO)
-
-    def write_model_to_yaml(
-        self,
-        filename_prefix=None,
-        overwrite=True,
-        overwrite_templates=False,
-        write_covariance=True,
-    ):
-        """
-        Write the whole Models object which maybe a list of SkyModels to YAML
-        file to be able to read and use it easily later.
-        """
-        if filename_prefix is None:
-            filename = "spectral_model_dict.yaml"
-        else:
-            filename = filename_prefix + "_spectral_model_dict.yaml"
-
-        self.model.write(
-            self.dl4_path / filename,
-            full_output=True,
-            overwrite=overwrite,
-            write_covariance=write_covariance,
-            overwrite_templates=overwrite_templates,
-        )
-
-    def write_flux_points_to_fits(
-        self, filename=None, sed_type=None, format="gadf-sed", overwrite=True
-    ):
-        """
-        Write the FluxPoints table from a given analysis, to a FITS file, for
-        either a given spectral type specified in "sed_type" or for spectral
-        and likelihood types.
-        """
-        if filename is None:
-            filename = "flux_points.fits"
-
-        if sed_type is None:
-            sed_type = ["dnde", "e2dnde", "likelihood"]
-
-        if not Path(filename).exists():
-            flux_file = fits.HDUList([fits.PrimaryHDU()])
-        else:
-            flux_file = fits.open(filename)
-
-        if isinstance(sed_type, list):
-            for sed in sed_type:
-                flux_file.append(
-                    fits.BinTableHDU(self.flux_points.to_table(sed_type=sed), name=sed)
-                )
-        else:
-            flux_file.append(
-                fits.BinTableHDU(self.flux_points.to_table(sed_type=sed_type), name=sed_type)
-            )
-        flux_file.writeto(self.dl4_path / filename, overwrite=overwrite)
-        flux_file.close()
-
-    def write_light_curve_to_fits(self, filename=None, hdu_name=None, overwrite=True):
-        """
-        Write the FluxPoints table from a given analysis, to a FITS file, for
-        either a given spectral type specified in "sed_type" or for spectral
-        and likelihood types.
-        """
-        if filename is None:
-            filename = "light_curve_flux.fits"
-        if hdu_name is None:
-            hdu_name = "LC"
-
-        if not Path(filename).exists():
-            flux_file = fits.HDUList([fits.PrimaryHDU()])
-        else:
-            flux_file = fits.open(filename)
-
-        flux_file.append(
-            fits.BinTableHDU(
-                self.light_curve_flux.to_table(sed_type="flux", format="lightcurve"), name=hdu_name
-            )
-        )
-        flux_file.writeto(self.dl4_path / filename, overwrite=overwrite)
-        flux_file.close()
-
-    def read_model_file(self, filename, only_spectral=True):
-        """
-        Read from a given YAML file, Models or only the Spectral Model part of
-        the Models object.
-        """
-        self.model_from_file = Models.read(filename)
-
-        if only_spectral:
-            self.spectral_model_from_file = self.model_from_file[0].spectral_model
-
-    def read_flux_points(
-        self,
-        flux_file,
-        model_file,
-        sed_type="e2dnde",
-    ):
-        """
-        From a given FluxPoints FITS file and Models YAML files, create a
-        Gammapy FluxPoints object to be used for later analyses.
-        """
-        self.flux_from_file = FluxPoints.read(
-            filename=flux_file,
-            sed_type=sed_type,
-            reference_model=self.read_model_file(model_file, only_spectral=True),
-        )
-
-    def read_flux_points_dataset(
-        self,
-        flux_file,
-        model_file,
-        sed_type="e2dnde",
-    ):
-        """
-        From a given FluxPoints FITS file and Models YAML files, create a
-        Gammapy FluxPointsDataset object to be used for later analyses.
-        """
-        self.flux_from_file = self.read_flux_points(flux_file, sed_type, model_file)
-
-        self.flux_points_dataset = FluxPointsDataset(
-            data=self.flux_from_file, models=self.read_model_file(model_file, only_spectral=True)
-        )
-=======
-            self.event_files = sorted(list(self.dl3_path.glob(self.glob_dict["dl3"])))
->>>>>>> d7e09039
+            self.event_files = sorted(list(self.dl3_path.glob(self.glob_dict["dl3"])))